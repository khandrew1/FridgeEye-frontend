<<<<<<< HEAD
=======
#!/usr/bin/env python3
import sys
import argparse
import os

from jetson_inference import detectNet
from jetson_utils import videoSource, videoOutput, Log

import firebase_admin
from firebase_admin import credentials, db
from dotenv import load_dotenv

load_dotenv()

# parse the command line
parser = argparse.ArgumentParser(description="Locate objects in a live camera stream using an object detection DNN.", 
                                 formatter_class=argparse.RawTextHelpFormatter, 
                                 epilog=detectNet.Usage() + videoSource.Usage() + videoOutput.Usage() + Log.Usage())

parser.add_argument("input", type=str, default="", nargs='?', help="URI of the input stream")
parser.add_argument("output", type=str, default="", nargs='?', help="URI of the output stream")
parser.add_argument("--overlay", type=str, default="box,labels,conf", help="detection overlay flags (e.g. --overlay=box,labels,conf)\nvalid combinations are:  'box', 'labels', 'conf', 'none'")
parser.add_argument("--threshold", type=float, default=0.5, help="minimum detection threshold to use") 

cred = credentials.Certificate('./serviceAccountKey.json')
fb_db_path = 'https://fridge-eye-ff051-default-rtdb.firebaseio.com/'
firebase_admin.initialize_app(cred, {
    'databaseURL': fb_db_path
})

try:
	args = parser.parse_known_args()[0]
except:
	print("")
	parser.print_help()
	sys.exit(0)

# create video sources and outputs
input = videoSource(args.input, argv=sys.argv)
output = videoOutput(args.output, argv=sys.argv)
	
# note: to hard-code the paths to load a model, the following API can be used:
net = detectNet(model="/jetson-inference/python/training/detection/ssd/models/fridge-pt2/ssd-mobilenet.onnx", labels="/jetson-inference/python/training/detection/ssd/models/fridge-pt2/labels.txt", 
                input_blob="input_0", output_cvg="scores", output_bbox="boxes", 
                threshold=args.threshold)

db_ref = db.reference('/foodItems')

# capture the next image
img = input.Capture()
    
# detect objects in the image (with overlay)
detections = net.Detect(img, overlay=args.overlay)

# print the detections
print("detected {:d} objects in image".format(len(detections)))

for detection in detections:
    data = {
        'itemName': net.GetClassDesc(detection.ClassID),
        'quantity': 1
    }
    db_ref.push(data)
    print(detection)

# render the image
output.Render(img)

# print out performance info
net.PrintProfilerTimes()
>>>>>>> db18e57e
<|MERGE_RESOLUTION|>--- conflicted
+++ resolved
@@ -1,5 +1,3 @@
-<<<<<<< HEAD
-=======
 #!/usr/bin/env python3
 import sys
 import argparse
@@ -69,5 +67,4 @@
 output.Render(img)
 
 # print out performance info
-net.PrintProfilerTimes()
->>>>>>> db18e57e
+net.PrintProfilerTimes()